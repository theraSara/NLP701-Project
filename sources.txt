Some GitHub and other code sources:

1. BertViz: Visualize Attention in NLP Models: https://github.com/jessevig/bertviz
2. Captum: https://captum.ai/tutorials/Bert_SQUAD_Interpret
3. SHAP (SHapley Additive exPlanations): https://github.com/shap/shap
4. Lime: Explaining the predictions of any machine learning classifier: https://github.com/marcotcr/lime
https://marcotcr.github.io/lime/tutorials/Lime%20-%20basic%20usage%2C%20two%20class%20case.html
5. Counterfactual sentences: https://github.com/tongshuangwu/polyjuice
Other source to do the counterfactual explanations: https://github.com/allenai/mice


|          Phase         |  Timeline  |      Status    |         Deliverable         |
|------------------------|------------|----------------|-----------------------------|
| Literature Review      |      -     |    Complete    | Comparison table of methods |
| Model Training         | Week 7-8   |    Complete    | 6 trained models (3×2)      |
| Data Sampling          | Week 8     |    Complete    | 924 sampled examples        |
| **Midterm Report**     | Week 9     |     Current    | Progress summary            |
| Explanation Generation | Week 9     |   In Progress  | ~3,696 explanations         |
| Evaluation Metrics     | Week 10-11 |     Pending    | Faithfulness & Stability    |
| LLM-as-Judge           | Week 11-12 |     Pending    | Qualitative ratings         |
| Analysis & Writing     | Week 13    |     Pending    | Final report                |
| Final Presentation     | Week 14    |     Pending    | Slides & presentation       |


PHASE 1: Setup and Baseline
1. Set the environment --> DONE

2. Data loading and exploration --> DONE
    - load SST-2 and IMDB using HuggingFace (HF) ``datasets``
    - create stratified samples (500-1000 examples as we proposed)
    - document dataset statistics

3. Model fine-tuning --> DONE
    - starting with DistilBERT on SST-2
    - use HF trainer API
    - track metrics: accuracy, F1, training time
    - save checkpoints

PHASE 2: Interpretability Methods
1. Attention Visualization
    - extract attention weights from the models 
    - visualize using BertViz 
    - save attention matrices for evaluation

2. Integrated Gradients
    - use Captum's ``LayerIntegratedGradients``
    - generate attrubutions for sampled examples

3. SHAP
    - use ``shap.Explainer`` with transformer models
    - limit to 100-200 examples (it is computationally costly...)

4. LIME 
    - create text explainer 
    - generate local explanations

5. Counterfactuals --> the most complex (leave it last if there's a time to even implement it)
    - start simple: token deletion/replacement
    - if time: use Polyjuice or mice (above in the sources)

PHASE 3: Evaluation 
1. Faithfulness
2. Stability
3. LLM-as-Judge


here are the steps (pipeline) that i configured that we need to keep in mind while working:
STEP 1: TRAINING (model_trainer.py) --> DONE
    - Use: FULL training dataset (all 67k SST-2 / 25k IMDB)
    - Why: Train the best possible model
    - Output: Trained model checkpoint (/models)

<<<<<<< HEAD
STEP 2: INFERENCE (after training) --> DONE
=======
STEP 2: INFERENCE (consolidate_results.py) then (data_sampler.py)
>>>>>>> 7d6da234
    - Use: FULL test set for accuracy metrics
    - Output: Test accuracy, F1, and other measures if needed (/results/model_performance_summary.csv)

STEP 3: SAMPLING (explanation_generator.py) --> DONE
    - Use: Sample 500-1000 from test set (as we mentioned in the proposal)
    - Why: Generating explanations is computationally expensive 
        (especially SHAP - can take 10-30 seconds per example)
        What i think is suitable is: 500 examples × 4 methods = 2000 explanations per model
    - Output: Sampled examples for interpretation (/data)

STEP 4: EXPLANATION GENERATION (explanation_generator.py)
    - Use: The 500-1000 sampled examples
    - Apply: All 4 interpretability methods
    - Output: Explanations saved to disk

STEP 5: EVALUATION (faithfulness.py, stability.py, and llm_judge.py)
    - Use: The generated explanations
    - Output: Faithfulness, stability, and llm_judge metrics



Work division:
Divide the work by dataset.
1. SST-2 dataset has 424 total samples
3 models
4 methods
So the total number of samples would be: 424*3*4=5088 explanations
Estimated time to run all methods together would be around 10-15 hours

2. IMDB dataset has 500 total samples
3 models
4 methods
So the total number of samples would be: 500*3*4=6000 explanations
Estimated time to run all methods together would be around 12-18 hours (longer texts/reviews)

This way each one of us will focus on one dataset and we can work in parallel instead of waiting for each others results.
<|MERGE_RESOLUTION|>--- conflicted
+++ resolved
@@ -70,11 +70,7 @@
     - Why: Train the best possible model
     - Output: Trained model checkpoint (/models)
 
-<<<<<<< HEAD
-STEP 2: INFERENCE (after training) --> DONE
-=======
-STEP 2: INFERENCE (consolidate_results.py) then (data_sampler.py)
->>>>>>> 7d6da234
+STEP 2: INFERENCE (after training)
     - Use: FULL test set for accuracy metrics
     - Output: Test accuracy, F1, and other measures if needed (/results/model_performance_summary.csv)
 
@@ -92,22 +88,4 @@
 
 STEP 5: EVALUATION (faithfulness.py, stability.py, and llm_judge.py)
     - Use: The generated explanations
-    - Output: Faithfulness, stability, and llm_judge metrics
-
-
-
-Work division:
-Divide the work by dataset.
-1. SST-2 dataset has 424 total samples
-3 models
-4 methods
-So the total number of samples would be: 424*3*4=5088 explanations
-Estimated time to run all methods together would be around 10-15 hours
-
-2. IMDB dataset has 500 total samples
-3 models
-4 methods
-So the total number of samples would be: 500*3*4=6000 explanations
-Estimated time to run all methods together would be around 12-18 hours (longer texts/reviews)
-
-This way each one of us will focus on one dataset and we can work in parallel instead of waiting for each others results.
+    - Output: Faithfulness, stability, and llm_judge metrics